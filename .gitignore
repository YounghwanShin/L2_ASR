--- conflicted
+++ resolved
@@ -39,10 +39,4 @@
 # Downloaded datasets
 *.tar.gz
 *.zip
-<<<<<<< HEAD
-
-# NLTK data
-nltk_data/
-=======
-*.json
->>>>>>> ed93dadf
+*.json